--- conflicted
+++ resolved
@@ -49,57 +49,6 @@
   script: $TRAVIS_BUILD_DIR/.personalize_deploy.sh
     $TRAVIS_BUILD_DIR/travis/deploy_app.sh mlab-sandbox
     /tmp/mlab-sandbox.json $TRAVIS_BUILD_DIR/cmd/etl_worker app-disco.yaml
-<<<<<<< HEAD
-=======
-  skip_cleanup: true
-  on:
-    repo: m-lab/etl
-    # Consider all branches and match using the condition. By default
-    # "all_branches" is false, and the condition is ignored.
-    all_branches: true
-    # A bash-style 'if' condition, matching branches with a "sandbox-" prefix.
-    # Sandbox branches will be deployed to personalized service names.
-    # Integration branch will not use decorated service names.
-    condition: $TRAVIS_BRANCH == sandbox-* || $TRAVIS_BRANCH == integration
-
-## Service: etl-ndt-parser -- AppEngine Flexible Environment.
-- provider: script
-  script: $TRAVIS_BUILD_DIR/.personalize_deploy.sh
-    $TRAVIS_BUILD_DIR/travis/deploy_app.sh mlab-sandbox
-    /tmp/mlab-sandbox.json $TRAVIS_BUILD_DIR/cmd/etl_worker app-ndt.yaml
-  skip_cleanup: true
-  on:
-    repo: m-lab/etl
-    # Consider all branches and match using the condition. By default
-    # "all_branches" is false, and the condition is ignored.
-    all_branches: true
-    # A bash-style 'if' condition, matching branches with a "sandbox-" prefix.
-    # Sandbox branches will be deployed to personalized service names.
-    # Integration branch will not use decorated service names.
-    condition: $TRAVIS_BRANCH == sandbox-* || $TRAVIS_BRANCH == integration
-
-## Service: etl-sidestream-parser -- AppEngine Flexible Environment.
-- provider: script
-  script: $TRAVIS_BUILD_DIR/.personalize_deploy.sh
-    $TRAVIS_BUILD_DIR/travis/deploy_app.sh mlab-sandbox
-    /tmp/mlab-sandbox.json $TRAVIS_BUILD_DIR/cmd/etl_worker app-sidestream.yaml
-  skip_cleanup: true
-  on:
-    repo: m-lab/etl
-    # Consider all branches and match using the condition. By default
-    # "all_branches" is false, and the condition is ignored.
-    all_branches: true
-    # A bash-style 'if' condition, matching branches with a "sandbox-" prefix.
-    # Sandbox branches will be deployed to personalized service names.
-    # Integration branch will not use decorated service names.
-    condition: $TRAVIS_BRANCH == sandbox-* || $TRAVIS_BRANCH == integration
-
-## Service: etl-traceroute-parser -- AppEngine Flexible Environment.
-- provider: script
-  script: $TRAVIS_BUILD_DIR/.personalize_deploy.sh
-    $TRAVIS_BUILD_DIR/travis/deploy_app.sh mlab-sandbox
-    /tmp/mlab-sandbox.json $TRAVIS_BUILD_DIR/cmd/etl_worker app-traceroute.yaml
->>>>>>> 389f5e16
   skip_cleanup: true
   on:
     repo: m-lab/etl
@@ -157,7 +106,7 @@
     # A bash-style 'if' condition, matching branches with a "sandbox-" prefix.
     # Sandbox branches will be deployed to personalized service names.
     # Integration branch will not use decorated service names.
-    condition: $TRAVIS_BRANCH == sandbox-*
+    condition: $TRAVIS_BRANCH == sandbox-* || $TRAVIS_BRANCH == integration
 
 ## Service: queue-pusher -- AppEngine Standard Environment.
 - provider: script
