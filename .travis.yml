--- conflicted
+++ resolved
@@ -124,13 +124,8 @@
 ## Service: queue-pusher -- AppEngine Standard Environment.
 - provider: script
   script:
-<<<<<<< HEAD
     $TRAVIS_BUILD_DIR/travis/deploy_app.sh mlab-sandbox
     SERVICE_ACCOUNT_mlab_sandbox $TRAVIS_BUILD_DIR/appengine/queue_pusher
-=======
-    $TRAVIS_BUILD_DIR/travis/deploy_app_legacy_keyfile.sh mlab-sandbox
-    /tmp/mlab-sandbox.json $TRAVIS_BUILD_DIR/appengine/queue_pusher
->>>>>>> 6ae57ddc
   skip_cleanup: true
   on:
     repo: m-lab/etl
@@ -140,19 +135,11 @@
 ## Service: etl-ndt-parser -- AppEngine Flexible Environment.
 - provider: script
   script:
-<<<<<<< HEAD
     $TRAVIS_BUILD_DIR/travis/deploy_app.sh mlab-sandbox
     SERVICE_ACCOUNT_mlab_sandbox $TRAVIS_BUILD_DIR/cmd/etl_worker app-ndt.yaml
     && INJECTED_PROJECT=mlab-sandbox
     $TRAVIS_BUILD_DIR/travis/deploy_app.sh mlab-sandbox
     SERVICE_ACCOUNT_mlab_sandbox $TRAVIS_BUILD_DIR/cmd/etl_worker app-ndt-batch.yaml
-=======
-    $TRAVIS_BUILD_DIR/travis/deploy_app_legacy_keyfile.sh mlab-sandbox
-    /tmp/mlab-sandbox.json $TRAVIS_BUILD_DIR/cmd/etl_worker app-ndt.yaml
-    && INJECTED_PROJECT=mlab-sandbox
-    $TRAVIS_BUILD_DIR/travis/deploy_app_legacy_keyfile.sh mlab-sandbox
-    /tmp/mlab-sandbox.json $TRAVIS_BUILD_DIR/cmd/etl_worker app-ndt-batch.yaml
->>>>>>> 6ae57ddc
   skip_cleanup: true
   on:
     repo: m-lab/etl
@@ -163,13 +150,8 @@
 - provider: script
   script:
     INJECTED_PROJECT=mab-sandbox
-<<<<<<< HEAD
     $TRAVIS_BUILD_DIR/travis/deploy_app.sh mlab-sandbox
     SERVICE_ACCOUNT_mlab_sandbox $TRAVIS_BUILD_DIR/cmd/etl_worker app-sidestream.yaml
-=======
-    $TRAVIS_BUILD_DIR/travis/deploy_app_legacy_keyfile.sh mlab-sandbox
-    /tmp/mlab-sandbox.json $TRAVIS_BUILD_DIR/cmd/etl_worker app-sidestream.yaml
->>>>>>> 6ae57ddc
   skip_cleanup: true
   on:
     repo: m-lab/etl
@@ -180,13 +162,8 @@
 - provider: script
   script:
     INJECTED_PROJECT=mlab-sandbox
-<<<<<<< HEAD
     $TRAVIS_BUILD_DIR/travis/deploy_app.sh mlab-sandbox
     SERVICE_ACCOUNT_mlab_sandbox $TRAVIS_BUILD_DIR/cmd/etl_worker app-traceroute.yaml
-=======
-    $TRAVIS_BUILD_DIR/travis/deploy_app_legacy_keyfile.sh mlab-sandbox
-    /tmp/mlab-sandbox.json $TRAVIS_BUILD_DIR/cmd/etl_worker app-traceroute.yaml
->>>>>>> 6ae57ddc
   skip_cleanup: true
   on:
     repo: m-lab/etl
@@ -197,34 +174,13 @@
 - provider: script
   script:
     INJECTED_PROJECT=mlab-sandbox
-<<<<<<< HEAD
     $TRAVIS_BUILD_DIR/travis/deploy_app.sh mlab-sandbox
     SERVICE_ACCOUNT_mlab_sandbox $TRAVIS_BUILD_DIR/cmd/etl_worker app-disco.yaml
-=======
-    $TRAVIS_BUILD_DIR/travis/deploy_app_legacy_keyfile.sh mlab-sandbox
-    /tmp/mlab-sandbox.json $TRAVIS_BUILD_DIR/cmd/etl_worker app-disco.yaml
->>>>>>> 6ae57ddc
   skip_cleanup: true
   on:
     repo: m-lab/etl
     all_branches: true
     condition: $TRAVIS_BRANCH == disco-sandbox-* || $TRAVIS_BRANCH == sandbox-*
-
-<<<<<<< HEAD
-=======
-## Service: etl-gardener -- Service that runs various batch jobs, such as
-#                           reprocessing and dedupping.
-- provider: script
-  script:
-    # These injected params specify the project and bucket used by the service.
-    INJECTED_PROJECT=mlab-sandbox INJECTED_BUCKET=archive-mlab-sandbox
-    $TRAVIS_BUILD_DIR/travis/deploy_app_legacy_keyfile.sh mlab-sandbox
-    /tmp/mlab-sandbox.json $TRAVIS_BUILD_DIR/cmd/gardener app.yaml
-  skip_cleanup: true
-  on:
-    repo: m-lab/etl
-    all_branches: true
-    condition: $TRAVIS_BRANCH == gardener-sandbox-* || $TRAVIS_BRANCH == sandbox-*
 
 ## Bigquery Views
 - provider: script
@@ -242,7 +198,6 @@
     all_branches: true
     condition: $TRAVIS_BRANCH == views-sandbox-* || $TRAVIS_BRANCH == sandbox-*
 
->>>>>>> 6ae57ddc
 ######################################################################
 #  Staging deployments
 #  Auto deployed on merge with integration branch
@@ -267,7 +222,6 @@
 # and better error handling.
 - provider: script
   script:
-<<<<<<< HEAD
     $TRAVIS_BUILD_DIR/travis/deploy_app.sh mlab-staging
     SERVICE_ACCOUNT_mlab_staging $TRAVIS_BUILD_DIR/cmd/etl_worker app-ndt-staging.yaml
     && INJECTED_PROJECT=mlab-staging
@@ -284,27 +238,6 @@
     SERVICE_ACCOUNT_mlab_staging $TRAVIS_BUILD_DIR/cmd/etl_worker app-disco.yaml
     && $TRAVIS_BUILD_DIR/travis/deploy_app.sh mlab-staging
     SERVICE_ACCOUNT_mlab_staging $TRAVIS_BUILD_DIR/appengine/queue_pusher
-=======
-    $TRAVIS_BUILD_DIR/travis/deploy_app_legacy_keyfile.sh mlab-staging
-    /tmp/mlab-staging.json $TRAVIS_BUILD_DIR/cmd/etl_worker app-ndt-staging.yaml
-    && INJECTED_PROJECT=mlab-staging
-    $TRAVIS_BUILD_DIR/travis/deploy_app_legacy_keyfile.sh mlab-staging
-    /tmp/mlab-staging.json $TRAVIS_BUILD_DIR/cmd/etl_worker app-ndt-batch.yaml
-    && INJECTED_PROJECT=mlab-staging
-    $TRAVIS_BUILD_DIR/travis/deploy_app_legacy_keyfile.sh mlab-staging
-    /tmp/mlab-staging.json $TRAVIS_BUILD_DIR/cmd/etl_worker app-traceroute.yaml
-    && INJECTED_PROJECT=mlab-staging
-    $TRAVIS_BUILD_DIR/travis/deploy_app_legacy_keyfile.sh mlab-staging
-    /tmp/mlab-staging.json $TRAVIS_BUILD_DIR/cmd/etl_worker app-sidestream.yaml
-    && INJECTED_PROJECT=mlab-staging
-    $TRAVIS_BUILD_DIR/travis/deploy_app_legacy_keyfile.sh mlab-staging
-    /tmp/mlab-staging.json $TRAVIS_BUILD_DIR/cmd/etl_worker app-disco.yaml
-    && INJECTED_PROJECT=mlab-staging INJECTED_BUCKET=archive-mlab-staging
-    $TRAVIS_BUILD_DIR/travis/deploy_app_legacy_keyfile.sh mlab-staging
-    /tmp/mlab-staging.json $TRAVIS_BUILD_DIR/cmd/gardener app.yaml
-    && $TRAVIS_BUILD_DIR/travis/deploy_app_legacy_keyfile.sh mlab-staging
-    /tmp/mlab-staging.json $TRAVIS_BUILD_DIR/appengine/queue_pusher
->>>>>>> 6ae57ddc
     && cd $TRAVIS_BUILD_DIR/schema/views_legacysql
     && ./make_views.sh mlab-staging intermediate_v3_1_1 rc_v3_1 "rc release"
     && cd $TRAVIS_BUILD_DIR/schema/views_standardsql
@@ -331,7 +264,6 @@
 - provider: script
   script:
     INJECTED_PROJECT=measurement-lab
-<<<<<<< HEAD
     $TRAVIS_BUILD_DIR/travis/deploy_app.sh mlab-oti
     SERVICE_ACCOUNT_mlab_oti $TRAVIS_BUILD_DIR/cmd/etl_worker app-traceroute.yaml
     && INJECTED_BUCKET=measurement-lab
@@ -342,18 +274,6 @@
     SERVICE_ACCOUNT_mlab_oti $TRAVIS_BUILD_DIR/cmd/etl_worker app-disco.yaml
     && $TRAVIS_BUILD_DIR/travis/deploy_app.sh mlab-oti
     SERVICE_ACCOUNT_mlab_oti $TRAVIS_BUILD_DIR/appengine/queue_pusher
-=======
-    $TRAVIS_BUILD_DIR/travis/deploy_app_legacy_keyfile.sh mlab-oti
-    /tmp/mlab-oti.json $TRAVIS_BUILD_DIR/cmd/etl_worker app-traceroute.yaml
-    && INJECTED_BUCKET=measurement-lab
-    $TRAVIS_BUILD_DIR/travis/deploy_app_legacy_keyfile.sh mlab-oti
-    /tmp/mlab-oti.json $TRAVIS_BUILD_DIR/cmd/etl_worker app-sidestream.yaml
-    && INJECTED_PROJECT=measurement-lab
-    $TRAVIS_BUILD_DIR/travis/deploy_app_legacy_keyfile.sh mlab-oti
-    /tmp/mlab-oti.json $TRAVIS_BUILD_DIR/cmd/etl_worker app-disco.yaml
-    && $TRAVIS_BUILD_DIR/travis/deploy_app_legacy_keyfile.sh mlab-oti
-    /tmp/mlab-oti.json $TRAVIS_BUILD_DIR/appengine/queue_pusher
->>>>>>> 6ae57ddc
   skip_cleanup: true
   on:
     repo: m-lab/etl
@@ -365,19 +285,11 @@
 # Triggers when *ANY* branch is tagged with qp-prod-* OR prod-*
 - provider: script
   script:
-<<<<<<< HEAD
     $TRAVIS_BUILD_DIR/travis/deploy_app.sh mlab-oti
     SERVICE_ACCOUNT_mlab_oti $TRAVIS_BUILD_DIR/cmd/etl_worker app-ndt-prod.yaml
     && INJECTED_PROJECT=measurement-lab
     $TRAVIS_BUILD_DIR/travis/deploy_app.sh mlab-oti
     SERVICE_ACCOUNT_mlab_oti $TRAVIS_BUILD_DIR/cmd/etl_worker app-ndt-batch.yaml
-=======
-    $TRAVIS_BUILD_DIR/travis/deploy_app_legacy_keyfile.sh mlab-oti
-    /tmp/mlab-oti.json $TRAVIS_BUILD_DIR/cmd/etl_worker app-ndt-prod.yaml
-    && INJECTED_PROJECT=measurement-lab
-    $TRAVIS_BUILD_DIR/travis/deploy_app_legacy_keyfile.sh mlab-oti
-    /tmp/mlab-oti.json $TRAVIS_BUILD_DIR/cmd/etl_worker app-ndt-batch.yaml
->>>>>>> 6ae57ddc
   skip_cleanup: true
   on:
     repo: m-lab/etl
