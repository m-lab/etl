# Travis configuration for etl-worker.
#
# etl-worker is a Go project supporting release automation to mlab-sandbox
# for a single branch in the m-lab/etl repository. The steps it takes are:
#
#  * decrypt service account credentials
#  * install the Google Cloud SDK command line tools (gcloud)
#  * cache the gcloud installation and setup
#  * test and build the go code
#  * on success, deploy the result when the origin branch matches a supported
#    deployment target.
#
# NOTE: Cloud functions only support primitive IAM roles: Owner, Editor, Viewer.
# See: https://cloud.google.com/functions/docs/concepts/iam
# TODO(soltesz): Add deployment automation when fine-grained permissions are
# possible.

language: go

before_install:
# Coverage tools
- go get github.com/mattn/goveralls
- go get github.com/wadey/gocovmerge

# NB: Encrypted values are not defined in forks or pull requests.
# Decrypt the tar archive containing the GCP service account key files.
#
# After unpacking, there should be one service account key file for every GCP
# project referenced in the "deploy" section. These keys authenticate the
# gcloud deploy operations.

- travis/decrypt.sh "$encrypted_361547783275_key" "$encrypted_361547783275_iv"
  keys/service-accounts.tar.enc /tmp/service-accounts.tar /tmp
- echo Branch is ${TRAVIS_BRANCH} and Tag is $TRAVIS_TAG

# Install gcloud, for integration tests.
- $TRAVIS_BUILD_DIR/travis/install_gcloud.sh
- source "${HOME}/google-cloud-sdk/path.bash.inc"

# Install test credentials.
# Note that anyone with github ACLs to push to a branch can hack .travis.yml
# and discover these credentials in the travis logs.
- if [[ -n "$TEST_SERVICE_ACCOUNT_mlab_testing" ]] ; then
  echo $TEST_SERVICE_ACCOUNT_mlab_testing | base64 -d > travis-testing.key ;
  gcloud auth activate-service-account --key-file=travis-testing.key ;
  fi

# These directories will be cached on successful "script" builds, and restored,
# if available, to save time on future builds.
cache:
  directories:
    - "$HOME/google-cloud-sdk/"

script:
# To start, run all the non-integration tests.
# Currently skipping storage tests, because they depend on GCS, and there is
# no emulator.
# TODO - separate storage tests into integration and lightweight.
- MODULES="annotation appengine batch bq dedup etl metrics parser schema storage task web100"
- for module in $MODULES; do
    COVER_PKGS=${COVER_PKGS}./$module/..., ;
  done
- COVER_PKGS=${COVER_PKGS::-1}  # Trim the trailing comma

- for module in $MODULES; do
    go test -v -coverpkg=$COVER_PKGS -coverprofile=$module.cov github.com/m-lab/etl/$module ;
  done

# Rerun modules with integration tests.  This means that some tests are repeated, but otherwise
# we lose some coverage.  The corresponding cov files are overwritten, but that is OK since
# the non-integration tests are repeated.  If we change the unit tests to NOT run when integration
# test tag is set, then we would need to have separate cov files.
# Note: we do not run integration tests from forked PRs b/c the SA is unavailable.
- if [[ -n "$TEST_SERVICE_ACCOUNT_mlab_testing" ]] ; then
<<<<<<< HEAD
  for module in batch dedup ; do
=======
  for module in dedup ; do
>>>>>>> 2544b36a
    go test -v -coverpkg=$COVER_PKGS -coverprofile=$module.cov github.com/m-lab/etl/$module -tags=integration ;
  done ;
  fi

# Coveralls
# TODO - figure out why batch.cov isn't being generated above.
# Run "unit tests" with coverage.

# Coveralls
- $HOME/gopath/bin/gocovmerge *.cov > merge.cov
- $HOME/gopath/bin/goveralls -coverprofile=merge.cov -service=travis-ci

# Clean build and prepare for deployment
- cd $TRAVIS_BUILD_DIR/cmd/etl_worker && go build
- $TRAVIS_BUILD_DIR/travis/install_gcloud.sh

# Deploy steps never trigger on a new Pull Request. Deploy steps will trigger
# after a merge with matching "on:" conditions.
deploy:
######################################################################
## ALL PRODUCTION ETL SERVICES
######################################################################
# STAGING: Automatically deploys all pipeline services on new merge to
# integration branch.
<<<<<<< HEAD
# Deploys all staging services: NDT, PT, SS, QUEUE_PUSHER
# (Currently this does not include NDT_BATCH or GARDENER, as GARDENER is in
# development, and batch is driven by GARDENER.  Prod include the batch
=======
# Deploys all staging services: NDT, PT, SS, DISCO, QUEUE_PUSHER
# (Currently this does not include NDT_BATCH or CRON, as CRON is in
# development, and batch is driven by CRON.  Prod include the batch
>>>>>>> 2544b36a
# pipeline because we have been using it manually.)
# NOTE:
#  Failure in one of the deployments will terminate the deployment sequence, leaving
#  the system in a mixed state.  This should be manually addresses ASAP.
- provider: script
  script:
    $TRAVIS_BUILD_DIR/travis/deploy_app.sh mlab-staging
    /tmp/mlab-staging.json $TRAVIS_BUILD_DIR/cmd/etl_worker app-ndt-staging.yaml
    && INJECTED_PROJECT=mlab-staging
    $TRAVIS_BUILD_DIR/travis/deploy_app.sh mlab-staging
    /tmp/mlab-staging.json $TRAVIS_BUILD_DIR/cmd/etl_worker app-ndt-batch.yaml
    && $TRAVIS_BUILD_DIR/travis/deploy_app.sh mlab-staging
    /tmp/mlab-staging.json $TRAVIS_BUILD_DIR/cmd/etl_worker app-traceroute-staging.yaml
    && $TRAVIS_BUILD_DIR/travis/deploy_app.sh mlab-staging
    /tmp/mlab-staging.json $TRAVIS_BUILD_DIR/cmd/etl_worker app-sidestream-staging.yaml
    && INJECTED_PROJECT=mlab-staging
    $TRAVIS_BUILD_DIR/travis/deploy_app.sh mlab-staging
    /tmp/mlab-staging.json $TRAVIS_BUILD_DIR/cmd/etl_worker app-disco.yaml
    && $TRAVIS_BUILD_DIR/travis/deploy_app.sh mlab-staging
    /tmp/mlab-staging.json $TRAVIS_BUILD_DIR/appengine/queue_pusher
  skip_cleanup: true
  on:
    repo: m-lab/etl
    branch: integration

# PROD: Should be used AFTER code review, commit to integration, and staging soak.
# Triggers when *ANY* branch is tagged with prod-*'
# Deploys all production services: NDT, NDT_BATCH, PT, SS, QUEUE_PUSHER
# NOTE:
#  Failure in one of the deployments will terminate the deployment sequence, leaving
#  the system in a mixed state.  This should be manually addresses ASAP.
- provider: script
  script:
    $TRAVIS_BUILD_DIR/travis/deploy_app.sh mlab-oti
    /tmp/mlab-oti.json $TRAVIS_BUILD_DIR/cmd/etl_worker app-ndt-prod.yaml
    && INJECTED_PROJECT=measurement-lab
    $TRAVIS_BUILD_DIR/travis/deploy_app.sh mlab-oti
    /tmp/mlab-oti.json $TRAVIS_BUILD_DIR/cmd/etl_worker app-ndt-batch.yaml
    && $TRAVIS_BUILD_DIR/travis/deploy_app.sh mlab-oti
    /tmp/mlab-oti.json $TRAVIS_BUILD_DIR/cmd/etl_worker app-traceroute-prod.yaml
    && $TRAVIS_BUILD_DIR/travis/deploy_app.sh mlab-oti
    /tmp/mlab-oti.json $TRAVIS_BUILD_DIR/cmd/etl_worker app-sidestream-prod.yaml
    && $TRAVIS_BUILD_DIR/travis/deploy_app.sh mlab-oti
    /tmp/mlab-oti.json $TRAVIS_BUILD_DIR/appengine/queue_pusher
  skip_cleanup: true
  on:
    repo: m-lab/etl
    all_branches: true
    condition: $TRAVIS_TAG == prod-*

######################################################################
## Service: etl-gardener -- Service that runs various batch jobs, such as
#                           reprocessing and dedupping.
#
# SANDBOX: before code review for development code in a specific branch.
- provider: script
  script:
    # These injected params specify the project and bucket used by the service.
    INJECTED_PROJECT=mlab-sandbox INJECTED_BUCKET=archive-mlab-sandbox
    $TRAVIS_BUILD_DIR/travis/deploy_app.sh mlab-sandbox
    /tmp/mlab-sandbox.json $TRAVIS_BUILD_DIR/cmd/gardener app.yaml
  skip_cleanup: true
  on:
    repo: m-lab/etl
    all_branches: true
    condition: $TRAVIS_BRANCH == gardener-sandbox-*

#
# INTEGRATION: Reviewed code, merged to integration branch, will trigger
# deployment to mlab-staging.
- provider: script
  script:
    # These injected params specify the project and bucket used by the service.
    INJECTED_PROJECT=mlab-staging INJECTED_BUCKET=archive-mlab-staging
    $TRAVIS_BUILD_DIR/travis/deploy_app.sh mlab-staging
    /tmp/mlab-staging.json $TRAVIS_BUILD_DIR/cmd/gardener app.yaml
  skip_cleanup: true
  on:
    repo: m-lab/etl
    branch: integration

######################################################################
## Service: etl-disco-parser -- AppEngine Flexible Environment.
# SANDBOX: before code review for development code in a specific branch.
- provider: script
  script:
    INJECTED_PROJECT=mlab-sandbox
    $TRAVIS_BUILD_DIR/travis/deploy_app.sh mlab-sandbox
    /tmp/mlab-sandbox.json $TRAVIS_BUILD_DIR/cmd/etl_worker app-disco.yaml
  skip_cleanup: true
  on:
    repo: m-lab/etl
    # Consider all branches and match using the condition. By default
    # "all_branches" is false, and the condition is ignored.
    all_branches: true
    # A bash-style 'if' condition, matching branches with a "sandbox-" prefix.
    # Sandbox branches will be deployed to personalized service names.
    # Integration branch will not use decorated service names.
    condition: $TRAVIS_BRANCH == disco-sandbox-* || $TRAVIS_BRANCH == sandbox-*

######################################################################
## Service: etl-ndt-parser -- AppEngine Flexible Environment.
# PERSONAL SANDBOX: before code review for development code in a specific branch.
- provider: script
  script:
    $TRAVIS_BUILD_DIR/travis/deploy_app.sh mlab-sandbox
    /tmp/mlab-sandbox.json $TRAVIS_BUILD_DIR/cmd/etl_worker app-ndt.yaml
  skip_cleanup: true
  on:
    repo: m-lab/etl
    # Consider all branches and match using the condition. By default
    # "all_branches" is false, and the condition is ignored.
    all_branches: true
    # A bash-style 'if' condition, matching branches with a "sandbox-" prefix.
    # Sandbox branches will be deployed to personalized service names.
    # Integration branch will not use decorated service names.
    condition: $TRAVIS_BRANCH == ndt-sandbox-* || $TRAVIS_BRANCH == sandbox-*

# INTEGRATION: Reviewed code, merged to integration branch, will trigger
# deployment to "standard" mlab-sandbox.
- provider: script
  script:
    $TRAVIS_BUILD_DIR/travis/deploy_app.sh mlab-sandbox
    /tmp/mlab-sandbox.json $TRAVIS_BUILD_DIR/cmd/etl_worker app-ndt.yaml
    && INJECTED_PROJECT=mlab-sandbox
    $TRAVIS_BUILD_DIR/travis/deploy_app.sh mlab-sandbox
    /tmp/mlab-sandbox.json $TRAVIS_BUILD_DIR/cmd/etl_worker app-ndt-batch.yaml
  skip_cleanup: true
  on:
    repo: m-lab/etl
    branch: integration

# STAGING: Should be used AFTER code review and commit to dev branch.  Triggers
# when *ANY* branch is tagged with ndt-staging-*'  This allows pushing individual
# pipeline components prior to committing to integration branch.
- provider: script
  script:
    $TRAVIS_BUILD_DIR/travis/deploy_app.sh mlab-staging
    /tmp/mlab-staging.json $TRAVIS_BUILD_DIR/cmd/etl_worker app-ndt-staging.yaml
    && INJECTED_PROJECT=mlab-staging
    $TRAVIS_BUILD_DIR/travis/deploy_app.sh mlab-staging
    /tmp/mlab-staging.json $TRAVIS_BUILD_DIR/cmd/etl_worker app-ndt-batch.yaml
  skip_cleanup: true
  on:
    repo: m-lab/etl
    all_branches: true
    condition: $TRAVIS_TAG == ndt-staging-*

# PROD: Should be used AFTER code review and commit to master branch.
# Triggers when *ANY* branch is tagged with ndt-prod-*'
# Deploys BOTH STREAMING AND BATCH services.
- provider: script
  script:
    $TRAVIS_BUILD_DIR/travis/deploy_app.sh mlab-oti
    /tmp/mlab-oti.json $TRAVIS_BUILD_DIR/cmd/etl_worker app-ndt-prod.yaml
    && INJECTED_PROJECT=measurement-lab
    /tmp/mlab-oti.json $TRAVIS_BUILD_DIR/cmd/etl_worker app-ndt-batch.yaml
  skip_cleanup: true
  on:
    repo: m-lab/etl
    all_branches: true
    condition: $TRAVIS_TAG == ndt-prod-*

######################################################################
## Service: etl-sidestream-parser -- AppEngine Flexible Environment.
# SANDBOX: before code review for development code in a specific branch.
- provider: script
  script:
    $TRAVIS_BUILD_DIR/travis/deploy_app.sh mlab-sandbox
    /tmp/mlab-sandbox.json $TRAVIS_BUILD_DIR/cmd/etl_worker app-sidestream.yaml
  skip_cleanup: true
  on:
    repo: m-lab/etl
    # Consider all branches and match using the condition. By default
    # "all_branches" is false, and the condition is ignored.
    all_branches: true
    # A bash-style 'if' condition, matching branches with a "sandbox-" prefix.
    # Sandbox branches will be deployed to personalized service names.
    # Integration branch will not use decorated service names.
    condition: $TRAVIS_BRANCH == ss-sandbox-* || $TRAVIS_BRANCH == sandbox-*

# STAGING: Should be used AFTER code review and commit to dev branch.  Triggers
# when *ANY* branch is tagged with ss-staging*'
- provider: script
  script: $TRAVIS_BUILD_DIR/travis/deploy_app.sh mlab-staging
    /tmp/mlab-staging.json $TRAVIS_BUILD_DIR/cmd/etl_worker app-sidestream-staging.yaml
  skip_cleanup: true
  on:
    repo: m-lab/etl
    all_branches: true
    condition: $TRAVIS_TAG == ss-staging*

# PROD: Should be used AFTER code review and commit to master branch.  Triggers
# when *ANY* branch is tagged with ss-prod-*'
- provider: script
  script: $TRAVIS_BUILD_DIR/travis/deploy_app.sh mlab-oti
    /tmp/mlab-oti.json $TRAVIS_BUILD_DIR/cmd/etl_worker app-sidestream-prod.yaml
  skip_cleanup: true
  on:
    repo: m-lab/etl
    all_branches: true
    condition: $TRAVIS_TAG == ss-prod-*

######################################################################
## Service: etl-traceroute-parser -- AppEngine Flexible Environment.
# SANDBOX: before code review for development code in a specific branch.
- provider: script
  script:
    $TRAVIS_BUILD_DIR/travis/deploy_app.sh mlab-sandbox
    /tmp/mlab-sandbox.json $TRAVIS_BUILD_DIR/cmd/etl_worker app-traceroute.yaml
  skip_cleanup: true
  on:
    repo: m-lab/etl
    # Consider all branches and match using the condition. By default
    # "all_branches" is false, and the condition is ignored.
    all_branches: true
    # A bash-style 'if' condition, matching branches with a "sandbox-" prefix.
    # Sandbox branches will be deployed to personalized service names.
    # Integration branch will not use decorated service names.
    condition: $TRAVIS_BRANCH == pt-sandbox-* || $TRAVIS_BRANCH == sandbox-*

# STAGING: Should be used AFTER code review and commit to dev branch.  Triggers
# when *ANY* branch is tagged with pt-staging-*'
- provider: script
  script: $TRAVIS_BUILD_DIR/travis/deploy_app.sh mlab-staging
    /tmp/mlab-staging.json $TRAVIS_BUILD_DIR/cmd/etl_worker app-traceroute-staging.yaml
  skip_cleanup: true
  on:
    repo: m-lab/etl
    all_branches: true
    condition: $TRAVIS_TAG == pt-staging-*

# PROD: Should be used AFTER code review and commit to master branch.  Triggers
# when *ANY* branch is tagged with pt-prod-*'
- provider: script
  script: $TRAVIS_BUILD_DIR/travis/deploy_app.sh mlab-oti
    /tmp/mlab-oti.json $TRAVIS_BUILD_DIR/cmd/etl_worker app-traceroute-prod.yaml
  skip_cleanup: true
  on:
    repo: m-lab/etl
    all_branches: true
    condition: $TRAVIS_TAG == pt-prod-*

######################################################################
## Service: queue-pusher -- AppEngine Standard Environment.
# SANDBOX: before code review for development code in a specific branch.
- provider: script
  script: $TRAVIS_BUILD_DIR/.personalize_deploy.sh
    $TRAVIS_BUILD_DIR/travis/deploy_app.sh mlab-sandbox
    /tmp/mlab-sandbox.json $TRAVIS_BUILD_DIR/appengine/queue_pusher
  skip_cleanup: true
  on:
    repo: m-lab/etl
    # Consider all branches and match using the condition. By default
    # "all_branches" is false, and the condition is ignored.
    all_branches: true
    condition: $TRAVIS_BRANCH == qp-sandbox-*

# STAGING: After code review and commits to master branch. Triggers when *ANY*
# branch is tagged with qp-staging-*
- provider: script
  script: $TRAVIS_BUILD_DIR/travis/deploy_app.sh mlab-staging
    /tmp/mlab-staging.json $TRAVIS_BUILD_DIR/appengine/queue_pusher
  skip_cleanup: true
  on:
    repo: m-lab/etl
    all_branches: true
    tag: true
    condition: $TRAVIS_TAG == qp-staging-*

# PROD: After code review and commits to master branch. Triggers when *ANY*
# branch is tagged with qp-prod-*
- provider: script
  script: $TRAVIS_BUILD_DIR/travis/deploy_app.sh mlab-oti
    /tmp/mlab-oti.json $TRAVIS_BUILD_DIR/appengine/queue_pusher
  skip_cleanup: true
  on:
    repo: m-lab/etl
    all_branches: true
    tag: true
    condition: $TRAVIS_TAG == qp-prod-*

## BigQuery Views:
- provider: script
  script:
    # Update these version numbers when making changes to the views.
    # TODO - add feature to allow making aliases from existing intermediate.
    cd $TRAVIS_BUILD_DIR/schema/views_legacysql
    && ./make_views.sh measurement-lab intermediate_v3_1_1 rc_v3_1 "rc release"
    && cd $TRAVIS_BUILD_DIR/schema/views_standardsql
    && ./make_views.sh measurement-lab intermediate_v3_1_1 rc_v3_1 "rc release"
  skip_cleanup: true
  on:
    repo: m-lab/etl
    all_branches: true
    condition: $TRAVIS_TAG == views-prod-*<|MERGE_RESOLUTION|>--- conflicted
+++ resolved
@@ -72,11 +72,7 @@
 # test tag is set, then we would need to have separate cov files.
 # Note: we do not run integration tests from forked PRs b/c the SA is unavailable.
 - if [[ -n "$TEST_SERVICE_ACCOUNT_mlab_testing" ]] ; then
-<<<<<<< HEAD
   for module in batch dedup ; do
-=======
-  for module in dedup ; do
->>>>>>> 2544b36a
     go test -v -coverpkg=$COVER_PKGS -coverprofile=$module.cov github.com/m-lab/etl/$module -tags=integration ;
   done ;
   fi
@@ -101,15 +97,9 @@
 ######################################################################
 # STAGING: Automatically deploys all pipeline services on new merge to
 # integration branch.
-<<<<<<< HEAD
-# Deploys all staging services: NDT, PT, SS, QUEUE_PUSHER
+# Deploys all staging services: NDT, PT, SS, DISCO, QUEUE_PUSHER
 # (Currently this does not include NDT_BATCH or GARDENER, as GARDENER is in
-# development, and batch is driven by GARDENER.  Prod include the batch
-=======
-# Deploys all staging services: NDT, PT, SS, DISCO, QUEUE_PUSHER
-# (Currently this does not include NDT_BATCH or CRON, as CRON is in
-# development, and batch is driven by CRON.  Prod include the batch
->>>>>>> 2544b36a
+# development, and batch is driven by GARDENER.  Prod includes the batch
 # pipeline because we have been using it manually.)
 # NOTE:
 #  Failure in one of the deployments will terminate the deployment sequence, leaving
