--- conflicted
+++ resolved
@@ -73,13 +73,10 @@
 // ProcessAllTests loops through all the tests in a tar file, calls the
 // injected parser to parse them, and inserts them into bigquery (not yet implemented).
 func (tt *Task) ProcessAllTests() {
-<<<<<<< HEAD
 	// TODO(dev) better error handling
 	defer tt.Flush(5*time.Second)
 	tests := 0
-=======
 	files := 0
->>>>>>> 093b3598
 	inserts := 0
 	nilData := 0
 	// Read each file from the tar
@@ -117,14 +114,11 @@
 		}
 	}
 	// TODO - make this debug or remove
-<<<<<<< HEAD
 	log.Printf("%d tests, %d inserts", tests, inserts)
 	err := tt.Flush(5*time.Second)
 	if err != nil {
 		log.Printf("%v", err)
 	}
-=======
 	log.Printf("%d files, %d nil data, %d inserts", files, nilData, inserts)
->>>>>>> 093b3598
 	return
 }