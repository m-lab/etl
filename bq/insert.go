// Package bq includes all code related to BigQuery.
//
// NB: NOTES ON MEMORY USE AND HTTP SIZE
// The bigquery library uses JSON encoding of data, which appears to be the only
// option at this time.  Furthermore, it uses intermediate data representations,
// eventually creating a map[string]Value (unless you pass that in to begin with).
// In general, when we start pumping large volumes of data, both the map and the
// JSON will cause some memory pressure, and likely pretty severe limits on the size
// of the insert we can send, likely on the order of a couple MB of actual row footprint
// in BQ.
//
// Passing in slice of structs makes memory pressure a bit worse, but probably isn't
// worth worrying about.

package bq

import (
	"context"
	"encoding/json"
	"log"
	"math/rand"
	"net/url"
	"reflect"
	"strings"
	"sync"
	"sync/atomic"
	"time"

	"cloud.google.com/go/bigquery"
	"google.golang.org/api/googleapi"

	"github.com/m-lab/etl/etl"
	"github.com/m-lab/etl/metrics"
)

// insertsBeforeRowJSONCount controls how often we perform a wasted JSON marshal
// on a row before inserting it into BQ. The smaller the number the more wasted
// CPU time. -- 1% of inserts.
const insertsBeforeRowJSONCount = 100

// tableInsertCounts tracks the number of inserts to each table. Keys are table
// names and values are *uint32.
var tableInsertCounts = sync.Map{}

func init() {
}

const (
	// MaxPutRetryDelay is one minute.  So aggregate delay will be around 2 minutes.
	// Beyond this point, we likely have a serious problem so no point in continuing.
	maxPutRetryDelay = time.Minute
	// PutContextTimeout limits how long we allow a single BQ Put call to take.  These
	// typically complete in one or two seconds.
	putContextTimeout = 60 * time.Second
)

// NewInserter creates a new BQInserter with appropriate characteristics.
func NewInserter(dt etl.DataType, partition time.Time) (etl.Inserter, error) {
	suffix := ""
	if etl.IsBatchService() || time.Since(partition) > 30*24*time.Hour {
		// If batch, or too far in the past, we use a templated table, and must merge it later.
		suffix = "_" + partition.Format("20060102")
	} else {
		// Otherwise, we can stream directly to correct partition.
		suffix = "$" + partition.Format("20060102")
	}

	bqProject := dt.BigqueryProject()
	dataset := dt.Dataset()
	table := dt.Table()

	return NewBQInserter(
		etl.InserterParams{Project: bqProject, Dataset: dataset, Table: table, Suffix: suffix,
			PutTimeout: putContextTimeout, MaxRetryDelay: maxPutRetryDelay,
			BufferSize: dt.BQBufferSize()},
		nil)
}

// NewBQInserter initializes a new BQInserter
// Pass in nil uploader for normal use, custom uploader for custom behavior
// TODO - improve the naming between here and NewInserter.
func NewBQInserter(params etl.InserterParams, uploader etl.Uploader) (etl.Inserter, error) {
	if uploader == nil {
		client, err := GetClient(params.Project)
		if err != nil {
			return nil, err
		}
		table := params.Table
		if params.Suffix[0] == '$' {
			// Suffix starting with $ is just a partition spec.
			table += params.Suffix
		}
		u := client.Dataset(params.Dataset).Table(table).Uploader()
		if params.Suffix[0] == '_' {
			// Suffix starting with _ is a template suffix.
			u.TableTemplateSuffix = params.Suffix
		}
		// This avoids problems when a single row of the insert has invalid
		// data.  We then have to carefully parse the returned error object.
		u.SkipInvalidRows = true
		uploader = u
	}
	token := make(chan struct{}, 1)
	token <- struct{}{}
	rows := make([]interface{}, 0, params.BufferSize)
	in := BQInserter{params: params, uploader: uploader, putTimeout: params.PutTimeout, rows: rows, token: token}
	return &in, nil
}

//===============================================================================

// GetClient returns an appropriate bigquery client.
func GetClient(project string) (*bigquery.Client, error) {
	// We do this here, instead of in init(), because we only want to do it
	// when we actually want to access the bigquery backend.

	// So apparently the client holds on to the context, but doesn't care if it
	// expires.  Best to just pass in Background.
	return bigquery.NewClient(context.Background(), project)
}

//===============================================================================

// MapSaver is a generic implementation of bq.ValueSaver, based on maps.  This avoids extra
// conversion steps in the bigquery library (except for the JSON conversion).
// IMPLEMENTS: bigquery.ValueSaver
type MapSaver map[string]bigquery.Value

// Save implements the bigquery.ValueSaver interface
func (s MapSaver) Save() (row map[string]bigquery.Value, insertID string, err error) {
	return s, "", nil
}

func assertSaver(ms MapSaver) {
	func(bigquery.ValueSaver) {}(ms)
}

//----------------------------------------------------------------------------

type BQInserter struct {
	etl.Inserter

	// These are either constant or threadsafe.
	params     etl.InserterParams
	uploader   etl.Uploader  // May be a BQ Uploader, or a test Uploader
	putTimeout time.Duration // Timeout used for BQ put operations.

	// Rows must be accessed only by struct owner.
	rows []interface{}

	// The metrics are accessed by both the struct owner, and the flusher goroutine.
	// Those accesses are protected by the token.
	// We use a token instead of a mutex, because it is acquired in FlushAsync,
	// but released by the flusher goroutine.
	token chan struct{} // Token required for metric updates.

	// TODO: Consider making some of these atomics?
	pending  int // Number of rows being flushed.
	inserted int // Number of rows successfully inserted.
	badRows  int // Number of row failures, including rows in full failures.
	failures int // Number of complete insert failures.
}

// Caller should check error, and take appropriate action before calling again.
// Not threadsafe.  Should only be called by owning thread.
// Deprecated:  Please use external buffer, Put, and PutAsync instead.
func (in *BQInserter) InsertRow(data interface{}) error {
	return in.InsertRows([]interface{}{data})
}

// maybeCountRowSize periodically converts a row to JSON to measure its size.
func (in *BQInserter) maybeCountRowSize(data []interface{}) {
	if len(data) == 0 {
		return
	}
	counter, ok := tableInsertCounts.Load(in.TableBase())
	if !ok {
		tableInsertCounts.Store(in.TableBase(), new(uint32))
		counter, ok = tableInsertCounts.Load(in.TableBase())
		if !ok {
			log.Println("No counter for", in.TableBase())
			return
		}
	}
	count := atomic.AddUint32(counter.(*uint32), 1)
	// Do this just once in a while, so it doesn't take much resource.
	if count%insertsBeforeRowJSONCount != 0 {
		return
	}
	// Note: this estimate works very well for map[]bigquery.Value types. And, we
	// believe it is an okay estimate for struct types.
	jsonRow, _ := json.Marshal(data[0])
	metrics.RowSizeHistogram.WithLabelValues(
		in.TableBase()).Observe(float64(len(jsonRow)))
}

// Caller should check error, and take appropriate action before calling again.
// Not threadsafe.  Should only be called by owning thread.
// Deprecated:  Please use external buffer, Put, and PutAsync instead.
func (in *BQInserter) InsertRows(data []interface{}) error {
	metrics.WorkerState.WithLabelValues(in.TableBase(), "insert").Inc()
	defer metrics.WorkerState.WithLabelValues(in.TableBase(), "insert").Dec()

	in.maybeCountRowSize(data)

	for len(data)+len(in.rows) >= in.params.BufferSize {
		// space >= len(data)
		space := cap(in.rows) - len(in.rows)
		var add []interface{}
		add, data = data[:space], data[space:] // does this break?
		in.rows = append(in.rows, add...)
		err := in.Flush()
		if err != nil {
			// TODO - handle errors in middle better?
			return err
		}
	}
	in.rows = append(in.rows, data...)
	return nil
}

func (in *BQInserter) updateMetrics(err error) error {
	if in.pending == 0 {
		log.Println("Unexpected state error!!")
	}
	in.inserted += in.pending

	switch typedErr := err.(type) {
	case bigquery.PutMultiError:
		if len(typedErr) > in.pending {
			log.Println("Inconsistent state error!!")
		}
		if len(typedErr) == in.pending {
			log.Printf("%v\n", err)
			metrics.BackendFailureCount.WithLabelValues(
				in.TableBase(), "failed insert").Inc()
			in.failures++
		}
		// If ALL rows failed, and number of rows is large, just report single failure.
		if len(typedErr) > 10 && len(typedErr) == in.pending {
			log.Printf("Insert error: %v\n", err)
			metrics.ErrorCount.WithLabelValues(
				in.TableBase(), "PutMultiError", "insert row error").
				Add(float64(len(typedErr)))
		} else {
			// Handle each error individually.
			// TODO Should we try to handle large numbers of row errors?
			for _, rowError := range typedErr {
				// These are rowInsertionErrors
				log.Printf("%v\n", rowError)
				// rowError.Errors is a MultiError
				for _, oneErr := range rowError.Errors {
					log.Printf("Insert error: %v\n", oneErr)
					metrics.ErrorCount.WithLabelValues(
						in.TableBase(), "PutMultiError", "insert row error").Inc()
				}
			}
		}
		in.inserted -= len(typedErr)
		in.badRows += len(typedErr)
		err = nil
	case *url.Error:
		log.Printf("Unhandled url.Error on insert %v Project: %s, Dataset: %s, Table: %s\n",
			typedErr, in.Project(), in.Dataset(), in.FullTableName())
		metrics.BackendFailureCount.WithLabelValues(
			in.TableBase(), "failed insert").Inc()
		metrics.ErrorCount.WithLabelValues(
			in.TableBase(), "url.Error", "UNHANDLED insert error").Inc()
		// TODO - Conservative, but possibly not correct.
		// This at least preserves the count invariance.
		in.inserted -= in.pending
		in.badRows += in.pending
		err = nil
	case *googleapi.Error:
		log.Printf("Unhandled googleapi.Error on insert %v\n", typedErr)
		metrics.BackendFailureCount.WithLabelValues(
			in.TableBase(), "failed insert").Inc()
		metrics.ErrorCount.WithLabelValues(
			in.TableBase(), "googleapi.Error", "UNHANDLED insert error").Inc()
		// TODO - Conservative, but possibly not correct.
		// This at least preserves the count invariance.
		in.inserted -= in.pending
		in.badRows += in.pending
		err = nil

	default:
		// With Elem(), this was causing panics.
		log.Printf("Unhandled %v on insert %v Project: %s, Table: %s\n", reflect.TypeOf(typedErr),
			typedErr, in.Project(), in.FullTableName())
		metrics.BackendFailureCount.WithLabelValues(
			in.TableBase(), "failed insert").Inc()
		metrics.ErrorCount.WithLabelValues(
			in.TableBase(), "unknown", "UNHANDLED insert error").Inc()
		// TODO - Conservative, but possibly not correct.
		// This at least preserves the count invariance.
		in.inserted -= in.pending
		in.badRows += in.pending
		err = nil
	}
	in.pending = 0
	return err
}

// acquire and release handle the single token that protects the FlushSlice and
// access to the metrics.
func (in *BQInserter) acquire() {
	<-in.token
}
func (in *BQInserter) release() {
	in.token <- struct{}{} // return the token.
}

// Put sends a slice of rows to BigQuery, processes any
// errors, and updates row stats. It uses a token to serialize with any previous
// calls to PutAsync, to ensure that when Put() returns, all flushes
// have completed and row stats reflect PutAsync requests.  (Of course races
// may occur if calls are made from multiple goroutines).
// It is THREAD-SAFE.
// It may block if there is already a Put or Flush in progress.
func (in *BQInserter) Put(rows []interface{}) error {
	in.acquire()
	err := in.flushSlice(rows)
	in.release()
	return err
}

// PutAsync asynchronously sends a slice of rows to BigQuery, processes any
// errors, and updates row stats. It uses a token to serialize with other
// (likely synchronous) calls, to ensure that when Put() returns, all flushes
// have completed and row stats reflect PutAsync requests.  (Of course races
// may occur if these are called from multiple goroutines).
// It is THREAD-SAFE.
// It may block if there is already a Put or Flush in progress.
func (in *BQInserter) PutAsync(rows []interface{}) {
	in.acquire()
	go func() {
		in.flushSlice(rows)
		in.release()
	}()
}

// Flush synchronously flushes the rows in the row buffer up to BigQuery
// It is NOT threadsafe, as it touches the row buffer, so should only be called
// by the owning thread.
// Deprecated:  Please use external buffer, Put, and PutAsync instead.
func (in *BQInserter) Flush() error {
	rows := in.rows
	// Allocate new slice of rows.  Any failed rows are lost.
	in.rows = make([]interface{}, 0, in.params.BufferSize)
	in.acquire()
	err := in.flushSlice(rows)
	in.release()
	return err
}

// flushSlice flushes a slice of rows to BigQuery.
// It is NOT threadsafe, and should only be called by Flush.
func (in *BQInserter) flushSlice(rows []interface{}) error {
	metrics.WorkerState.WithLabelValues(in.TableBase(), "flush").Inc()
	defer metrics.WorkerState.WithLabelValues(in.TableBase(), "flush").Dec()

	if len(rows) == 0 {
		return nil
	}

	in.pending = len(rows)

	// If we exceed the quota, this basically backs off and tries again.  When
	// operating near quota, this will fire enough times to slow down each task
	// enough to stay within quota.  It may result in AppEngine reducing the
	// number of workers, but that is fine - it will also result in staying
	// under the quota.
	// Analysis:
	//  We can handle a minimum of 10 inserts per second, because
	//   the default quota is 100MB/sec, and the limit on requests
	//   is 10MB per request.  Since generally inserts are smaller,
	//   the typical number is more like 20 inserts/sec.
	//  The net effect we need to see is that, if the pipeline capacity
	//   exceeds the quota by 10%, then the pipeline needs to slow down
	//   by roughly 10% to fit within the quota.  The incoming request
	//   rate is dictated by the task queue, and ultimately the handler
	//   must reject 10% of the incoming requests.  This only happens
	//   when 10% of the instances have hit MAX_WORKERS.
	//  If the capacity of the pipeline is, e.g., 2X the task queue rate,
	//   then each task will need to be slowed down to the point that it
	//   takes roughly 2.2X longer than it would without any Quota exceeded
	//   errors.  For NDT, the 100MB tasks require about 35 concurrent tasks
	//   to process 60 tasks/min, indicating that they require about 35
	//   seconds per task.  There are about 70 tests/task, so this is about
	//   7 buffer flushes per second (of 10 tests each), or on average, about
	//   one buffer flush every 5 seconds for each task.
	//  The batch job might have 50 instances, and process 900 tasks
	//   concurrently.  If this had to be scaled back to 50%, the tasks
	//   would have to spend 50% of their time sleeping between Put requests.
	//   Since each task typically takes about 35 seconds, each task would
	//   on average experience just over one 'Quota exceeded' error in order
	//   to slow the pipeline down by 50%.
	//  Note that a secondary effect is to reduce the CPU utilization, which
	//   will likely trigger a reduction in the number of instances running.
	//   Under these conditions, AppEngine would reduce the number of instances
	//   until the target utilization is reaches, reducing the number of
	//   concurrent tasks, and thus the frequency at which the tasks would
	//   experience 'Quota error' events.

	start := time.Now()
	var err error
	for backoff := 10 * time.Millisecond; backoff < in.params.MaxRetryDelay; backoff *= 2 {
		// This is heavyweight, and may run forever without a context deadline.
		ctx, cancel := context.WithTimeout(context.Background(), in.putTimeout)
		err = in.uploader.Put(ctx, rows)
		cancel()

		if err == nil || !strings.Contains(err.Error(), "Quota exceeded:") {
			break
		}
		metrics.WarningCount.WithLabelValues(in.TableBase(), "", "Quota Exceeded").Inc()

		// Use some randomness to reduce risk of synchronization across tasks.
		delayNanos := float32(backoff.Nanoseconds()) * (0.5 + rand.Float32()) // between 0.5 and 1.5 * RetryDelay
		// Duration is int64 in nanoseconds, so this converts back to a Duration.
		time.Sleep(time.Duration(delayNanos))
	}

	// If there is still an error, then handle it.
	if err == nil {
		in.inserted += in.pending
		in.pending = 0
		metrics.InsertionHistogram.WithLabelValues(
			in.TableBase(), "succeed").Observe(time.Since(start).Seconds())
	} else {
		// This adjusts the inserted count, failure count, and updates in.rows.
<<<<<<< HEAD
		log.Printf("%s %v", in.TableBase(), err)
=======
		log.Println(err)
>>>>>>> 704c760a
		err = in.updateMetrics(err)
		metrics.InsertionHistogram.WithLabelValues(
			in.TableBase(), "fail").Observe(time.Since(start).Seconds())
	}
	return err
}

func (in *BQInserter) FullTableName() string {
	return in.TableBase() + in.TableSuffix()
}
func (in *BQInserter) TableBase() string {
	return in.params.Table
}

// The $ or _ suffix.
func (in *BQInserter) TableSuffix() string {
	return in.params.Suffix
}
func (in *BQInserter) Project() string {
	return in.params.Project
}
func (in *BQInserter) Dataset() string {
	return in.params.Dataset
}

func (in *BQInserter) RowsInBuffer() int {
	return len(in.rows)
}
func (in *BQInserter) Accepted() int {
	in.acquire()
	defer in.release()
	return in.inserted + in.badRows + in.pending + len(in.rows)
}
func (in *BQInserter) Committed() int {
	in.acquire()
	defer in.release()
	return in.inserted
}
func (in *BQInserter) Failed() int {
	in.acquire()
	defer in.release()
	return in.badRows
}<|MERGE_RESOLUTION|>--- conflicted
+++ resolved
@@ -429,11 +429,8 @@
 			in.TableBase(), "succeed").Observe(time.Since(start).Seconds())
 	} else {
 		// This adjusts the inserted count, failure count, and updates in.rows.
-<<<<<<< HEAD
+
 		log.Printf("%s %v", in.TableBase(), err)
-=======
-		log.Println(err)
->>>>>>> 704c760a
 		err = in.updateMetrics(err)
 		metrics.InsertionHistogram.WithLabelValues(
 			in.TableBase(), "fail").Observe(time.Since(start).Seconds())
