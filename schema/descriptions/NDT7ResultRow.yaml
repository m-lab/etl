--- conflicted
+++ resolved
@@ -46,61 +46,33 @@
 EndTime:
   Description: The date and time when the measurement ended in UTC.
 ServerMeasurements:
-<<<<<<< HEAD
-  Description: Periodic measurements reported by the M-Lab server that
-    conducted the measurement.
+  Description: Measurements reported by the M-Lab server. Not all fields are
+    reported by all versions of the server.
 AppInfo:
-  Description: TBD
+  Description: Server measurements performed outside of the kernel.
 AppInfo.NumBytes:
-  Description: The number of bytes to the M-Lab server during the measurement,
-    as measured by the M-Lab server.
+  Description: The number of bytes written to or read from the socket during
+    the measurement.
 BBRInfo:
-  Description: TBD
+  Description: Instrumentation in the BBR TCP module in the kernel.
 BBRInfo.BW:
-  Description: The maximum end to end bandwidth between the client and server
-    as measured the client using BBR.
+  Description: The maximum end-to-end bandwidth from the server to the client
+    as measured by BBR.
 BBRInfo.MinRTT:
-  Description: The minimum round trip time as measured by the M-Lab server
-    using BBR.
+  Description: The minimum round trip time as measured by BBR.
 BBRInfo.PacingGain:
-  Description: TBD
+  Description: Fixed point multiplier used to set the pacing rate from the
+    maximum bandwidth.  The binary point varies by kernel version but the
+    statistical mode is always 1.0.
 BBRInfo.CwndGain:
-  Description: TBD
+  Description: Fixed point multiplier used to set the maximum window size from
+    BW*MinRTT. The denominator varies by kernel version.
 ElapsedTime:
   Description: The duration of the measurement as measured by the M-Lab server
     in milliseconds.
 TCPInfo:
-  Description:
+  Description: TCP Instrumentation in the kernel, as accessed by the server.
 TCPInfo.State:
-=======
-  Description: Measurements reported by the M-Lab server.  Not all fields are
-    reported by all versions of the server.
-ServerMeasurements.AppInfo:
-  Description: Server measurements performed outside of the kernel
-ServerMeasurements.AppInfo.NumBytes:
-  Description: The number of bytes written to or read from the socket during
-    the measurement.
-ServerMeasurements.BBRInfo:
-  Description: Instrumentation in the BBR TCP module in the kernel.
-ServerMeasurements.BBRInfo.BW:
-  Description: The maximum end-to-end bandwidth from the server to the client
-    as measured by BBR.
-ServerMeasurements.BBRInfo.MinRTT:
-  Description: The minimum round trip time as measured by BBR.
-ServerMeasurements.BBRInfo.PacingGain:
-  Description: Fixed point multiplier used to set the pacing rate from the
-    maximum bandwidth.  The binary point varies by kernel version but the
-    statistical mode is always 1.0.
-ServerMeasurements.BBRInfo.CwndGain:
-  Description:  Fixed point multiplier used to set the maximum window size from
-    BW*MinRTT.   The denominator varies by kernel version.
-ServerMeasurements.ElapsedTime:
-  Description: The duration of the measurement as measured by the M-Lab server
-    in milliseconds.
-ServerMeasurements.TCPInfo:
-  Description: TCP Instrumentation in the kernel, as accessed by the server.
-ServerMeasurements.TCPInfo.State:
->>>>>>> 8bf84208
   Description: TCP state is nominally 1 (Established). Other values reflect
     transient states having incomplete rows.
   Kernel: See TCP_ESTABLISHED in include/net/tcp_states.h
@@ -163,15 +135,9 @@
   Description: Scoreboard segments marked retransmitted. Accounting for the
     Pipe algorithm.
   Kernel: retrans_out in include/linux/tcp.h
-<<<<<<< HEAD
 TCPInfo.Fackets:
-  Description: TBD
+  Description: Not Used - obsolete kernel instrument.
 TCPInfo.LastDataSent:
-=======
-ServerMeasurements.TCPInfo.Fackets:
-  Description: Not Used - obsolete kernel instrument.
-ServerMeasurements.TCPInfo.LastDataSent:
->>>>>>> 8bf84208
   Description: Time since last data segment was sent. Quantized to jiffies.
   Kernel: lsndtime in include/linux/tcp.h
 TCPInfo.LastAckSent:
@@ -297,35 +263,6 @@
 ClientMeasurements:
   Description: Periodic measurements reported by the client. Not all clients
     report this information.
-<<<<<<< HEAD
-=======
-ClientMeasurements.AppInfo:
-  Description: Client measurements performed in the application outside of the
-    kernel.
-ClientMeasurements.AppInfo.NumBytes:
-  Description:  The number of bytes written to or read from the socket during
-    the measurement.
-ClientMeasurements.AppInfo.ElapsedTime:
-  Description: The duration of the measurement as measured by the M-Lab server
-    in milliseconds.
-ClientMeasurements.BBRInfo:
-  Description: Instrumentation in the BBR TCP module in the kernel.  (This is not
-    currently supported by any clients.)
-ClientMeasurements.BBRInfo.BW:
-  Description: The maximum end-to-end bandwidth from the client to the server
-    as measured by BBR.
-ClientMeasurements.BBRInfo.MinRTT:
-  Description: The minimum round trip time as measured by the client using BBR.
-ClientMeasurements.BBRInfo.PacingGain:
-  Description: Fixed point multiplier used to set the pacing rate from the
-    maximum bandwidth.
-ClientMeasurements.BBRInfo.CwndGain:
-  Description: Fixed point multiplier used to set the maximum window size from
-    BW*MinRTT.
-ClientMeasurements.ElapsedTime:
-  Description: The duration of the measurement as measured by the client in
-    milliseconds.
->>>>>>> 8bf84208
 
 ClientMetadata:
   Description: Client-reported metadata as name/value pairs.
