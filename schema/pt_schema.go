// This files contains schema for Paris TraceRoute tests.
package schema

import (
	"time"
)

// TODO: The following schema will be deprecated soon.

type GeoLocation struct {
	AreaCode      int32   `json:"area_code,int32"`
	City          string  `json:"city,string"`
	ContinentCode string  `json:"continent_code,string"`
	CountryCode   string  `json:"country_code,string"`
	CountryCode3  string  `json:"country_code3,string"`
	CountryName   string  `json:"country_code,string"`
	Latitude      float64 `json:"latitude,float64"`
	Longitude     float64 `json:"longitude,float64"`
	MetroCode     int64   `json:"metro_code,int64"`
	PostalCode    string  `json:"postal_code,string"`
	Region        string  `json:"region,string"`
	Radius        int64   `json:"radius,int32"`
}

type ConnectionIP struct {
	Ip       string      `json:"ip,string"`
	Hostname string      `json:"hostname,string"`
	Asn      int64       `json:"asn,int64"`
	Geo      GeoLocation `json:"geo"`
}

type HopIP struct {
	Ip          string `json:"ip,string"`
	City        string `json:"city,string"`
	CountryCode string `json:"country_code,string"`
	Hostname    string `json:"hostname,string"`
}

type HopProbe struct {
	Flowid int64     `json:"flowid,int64"`
	Rtt    []float64 `json:"rtt"`
}

type HopLink struct {
	HopDstIp string     `json:"hop_dst_ip,string"`
	TTL      int64      `json:"ttl,int64"`
	Probes   []HopProbe `json:"probes"`
}

type ScamperHop struct {
	Source HopIP     `json:"source"`
	Linkc  int64     `json:"linkc,int64"`
	Links  []HopLink `json:"link"`
}

type PT struct {
<<<<<<< HEAD
	TaskFilename   string       `json:"task_filename,string" bigquery:"task_filename"`
	ParseTime      time.Time    `json:"parse_time" bigquery:"parse_time"`
	ParserVersion  string       `json:"parser_version,string" bigquery:"parser_version"`
	UUID           string       `json:"uuid,string" bigquery:"uuid"`
	StartTime      int64        `json:"start_time,int64" bigquery:"start_time"`
	StopTime       int64        `json:"stop_time,int64" bigquery:"stop_time"`
	ScamperVersion string       `json:"scamper_version,string" bigquery:"scamper_version"`
	Source         ConnectionIP `json:"source"`
	Destination    ConnectionIP `json:"destination"`
=======
	TestID               string                      `json:"test_id,string" bigquery:"test_id"`
	Project              int32                       `json:"project,int32" bigquery:"project"`
	TaskFilename         string                      `json:"task_filename,string" bigquery:"task_filename"`
	ParseTime            time.Time                   `json:"parse_time" bigquery:"parse_time"`
	ParserVersion        string                      `json:"parser_version,string" bigquery:"parser_version"`
	LogTime              int64                       `json:"log_time,int64" bigquery:"log_time"`
	Connection_spec      MLabConnectionSpecification `json:"connection_spec"`
	Paris_traceroute_hop ParisTracerouteHop          `json:"paris_traceroute_hop"`
	Type                 int32                       `json:"type,int32"`
}

// This will be new schema for traceroute tests.

type HopIP struct {
	Ip          string `json:"ip,string"`
	City        string `json:"city,string"`
	CountryCode string `json:"country_code,string"`
	Hostname    string `json:"hostname,string"`
}

type HopProbe struct {
	Flowid int64     `json:"flowid,int64"`
	Rtt    []float64 `json:"rtt"`
}

type HopLink struct {
	HopDstIp string     `json:"hop_dst_ip,string"`
	TTL      int64      `json:"ttl,int64"`
	Probes   []HopProbe `json:"probes"`
}

type ScamperHop struct {
	Source HopIP     `json:"source"`
	Linkc  int64     `json:"linkc,int64"`
	Links  []HopLink `json:"link"`
}

type PTTest struct {
	UUID           string       `json:"uuid,string" bigquery:"uuid"`
	Parseinfo      ParseInfo    `json:"parseinfo"`
	StartTime      int64        `json:"start_time,int64" bigquery:"start_time"`
	StopTime       int64        `json:"stop_time,int64" bigquery:"stop_time"`
	ScamperVersion string       `json:"scamper_version,string" bigquery:"scamper_version"`
	Source         ServerInfo   `json:"source"`
	Destination    ClientInfo   `json:"destination"`
>>>>>>> 95dbfeaa
	ProbeSize      int64        `json:"probe_size,int64"`
	ProbeC         int64        `json:"probec,int64"`
	Hop            []ScamperHop `json:"hop"`
}<|MERGE_RESOLUTION|>--- conflicted
+++ resolved
@@ -54,7 +54,6 @@
 }
 
 type PT struct {
-<<<<<<< HEAD
 	TaskFilename   string       `json:"task_filename,string" bigquery:"task_filename"`
 	ParseTime      time.Time    `json:"parse_time" bigquery:"parse_time"`
 	ParserVersion  string       `json:"parser_version,string" bigquery:"parser_version"`
@@ -64,16 +63,9 @@
 	ScamperVersion string       `json:"scamper_version,string" bigquery:"scamper_version"`
 	Source         ConnectionIP `json:"source"`
 	Destination    ConnectionIP `json:"destination"`
-=======
-	TestID               string                      `json:"test_id,string" bigquery:"test_id"`
-	Project              int32                       `json:"project,int32" bigquery:"project"`
-	TaskFilename         string                      `json:"task_filename,string" bigquery:"task_filename"`
-	ParseTime            time.Time                   `json:"parse_time" bigquery:"parse_time"`
-	ParserVersion        string                      `json:"parser_version,string" bigquery:"parser_version"`
-	LogTime              int64                       `json:"log_time,int64" bigquery:"log_time"`
-	Connection_spec      MLabConnectionSpecification `json:"connection_spec"`
-	Paris_traceroute_hop ParisTracerouteHop          `json:"paris_traceroute_hop"`
-	Type                 int32                       `json:"type,int32"`
+	ProbeSize      int64        `json:"probe_size,int64"`
+	ProbeC         int64        `json:"probec,int64"`
+	Hop            []ScamperHop `json:"hop"`
 }
 
 // This will be new schema for traceroute tests.
@@ -110,7 +102,6 @@
 	ScamperVersion string       `json:"scamper_version,string" bigquery:"scamper_version"`
 	Source         ServerInfo   `json:"source"`
 	Destination    ClientInfo   `json:"destination"`
->>>>>>> 95dbfeaa
 	ProbeSize      int64        `json:"probe_size,int64"`
 	ProbeC         int64        `json:"probec,int64"`
 	Hop            []ScamperHop `json:"hop"`
