--- conflicted
+++ resolved
@@ -86,13 +86,8 @@
 	return fmt.Sprintf("%s_%s_%s", date, hostname, address)
 }
 
-<<<<<<< HEAD
-// NewSinkParser creates an appropriate parser for a given data type.
-// Eventually all datatypes will use this instead of NewParser.
-=======
 // NewSinkParser creates a parser for the given data type.
 // NewSinkParser should only support datatypes that use "standard column" schemas.
->>>>>>> 3b809cfb
 func NewSinkParser(dt etl.DataType, sink row.Sink, table string) etl.Parser {
 	switch dt {
 	case etl.ANNOTATION:
